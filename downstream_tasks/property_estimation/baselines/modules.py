import lightning as L
import torch
from torch import nn, optim
from torchvision import models
from torchvision.transforms import (
    Compose,
    GaussianBlur,
    RandomHorizontalFlip,
    RandomVerticalFlip,
)

from astroclip.env import format_with_env
from astroclip.models.astroclip import ImageHead, SpectrumHead
from astroclip.models.specformer import SpecFormer
from astroclip.modules import MLP as SpecFormerMLP
from astroclip.modules import CrossAttentionHead

ASTROCLIP_ROOT = format_with_env("{ASTROCLIP_ROOT}")


class SupervisedModel(L.LightningModule):
<<<<<<< HEAD
    def __init__(self, model_name, modality, properties, scale, lr=1e-3, save_dir=None):
=======
    def __init__(self, model_name, modality, properties, scale, num_epochs, lr=1e-3):
>>>>>>> 9190bf85
        super().__init__()
        self.model_name = model_name
        self.modality = modality
        self.properties = properties
        self.scale = scale
        self.lr = lr
        self.num_epochs = num_epochs
        self.criterion = nn.MSELoss()
        self.save_dir = save_dir
        self._initialize_model(model_name)
        self.image_transforms = Compose(
            [
                RandomHorizontalFlip(),
                RandomVerticalFlip(),
                GaussianBlur(kernel_size=3),
            ]
        )

    def _initialize_model(self, model_name):
        if model_name == "resnet18":
            self.model = ResNet18(n_out=len(self.properties))
        elif model_name == "astrodino":
            embed_dim = 1024
            self.model = nn.Sequential(
                ImageHead(
                    freeze_backbone=False,
                    save_directory=self.save_dir + "/dino/",
                    embed_dim=embed_dim,
                    model_weights="",
                    config="../../../astroclip/astrodino/config.yaml",
                ),
                nn.Linear(embed_dim, len(self.properties)),
            )
        elif model_name == "conv+att":
            self.model = SpectrumEncoder(n_latent=len(self.properties))
        elif model_name == "specformer":
            self.model = SupervisedSpecFormer(output_dim=len(self.properties))
        elif model_name == "mlp":
            self.model = MLP(
                n_in=3,
                n_out=len(self.properties),
                n_hidden=(64, 64),
                act=[nn.ReLU()] * 3,
            )
        else:
            raise ValueError("Invalid model name")

    def forward(self, x):
        return self.model(x).squeeze()

    def training_step(self, batch, batch_idx):
        X_batch, y_batch = batch
        if self.modality == "image":
            X_batch = self.image_transforms(X_batch)
        y_pred = self(X_batch)
        loss = self.criterion(y_pred, y_batch.squeeze())
        self.log("train_loss", loss, prog_bar=True, on_epoch=True)
        return loss

    def validation_step(self, batch, batch_idx):
        X_batch, y_batch = batch
        y_pred = self(X_batch)
        loss = self.criterion(y_pred, y_batch.squeeze())
        self.log("val_loss", loss, prog_bar=True, on_epoch=True)
        return loss

    def configure_optimizers(self):
        optimizer = optim.Adam(self.parameters(), lr=self.lr)
        scheduler = optim.lr_scheduler.CosineAnnealingLR(optimizer, self.num_epochs)
        return {"optimizer": optimizer, "scheduler": scheduler}


class Unsqueeze(nn.Module):
    """Unsqueeze module"""

    def __init__(self, dim: int = -1):
        super().__init__()
        self.dim = dim

    def forward(self, x):
        return x.unsqueeze(self.dim)


class ResNet18(nn.Module):
    """Modfied ResNet18."""

    def __init__(self, n_out=1):
        super(ResNet18, self).__init__()
        self.resnet = models.resnet18(weights=None)
        self.resnet.conv1 = nn.Conv2d(
            3, 64, kernel_size=7, stride=2, padding=3, bias=False
        )
        self.resnet.fc = nn.Linear(512, n_out)

    def forward(self, x):
        return self.resnet(x)


class MLP(nn.Sequential):
    """MLP model"""

    def __init__(self, n_in, n_out, n_hidden=(16, 16, 16), act=None, dropout=0):
        if act is None:
            act = [
                nn.LeakyReLU(),
            ] * (len(n_hidden) + 1)
        assert len(act) == len(n_hidden) + 1

        layer = []
        n_ = [n_in, *n_hidden, n_out]
        for i in range(len(n_) - 2):
            layer.append(nn.Linear(n_[i], n_[i + 1]))
            layer.append(act[i])
            layer.append(nn.Dropout(p=dropout))
        layer.append(nn.Linear(n_[-2], n_[-1]))
        super(MLP, self).__init__(*layer)


class SpectrumEncoder(nn.Module):
    """Spectrum encoder

    Modified version of the encoder by Serrà et al. (2018), which combines a 3 layer CNN
    with a dot-product attention module. This encoder adds a MLP to further compress the
    attended values into a low-dimensional latent space.

    Paper: Serrà et al., https://arxiv.org/abs/1805.03908
    """

    def __init__(self, n_latent, n_hidden=(32, 32), act=None, dropout=0):
        super(SpectrumEncoder, self).__init__()
        self.n_latent = n_latent

        filters = [8, 16, 16, 32]
        sizes = [5, 10, 20, 40]
        self.conv1, self.conv2, self.conv3, self.conv4 = self._conv_blocks(
            filters, sizes, dropout=dropout
        )
        self.n_feature = filters[-1] // 2

        # pools and softmax work for spectra and weights
        self.pool1, self.pool2, self.pool3 = tuple(
            nn.MaxPool1d(s, padding=s // 2) for s in sizes[:3]
        )
        self.softmax = nn.Softmax(dim=-1)

        # small MLP to go from CNN features to latents
        if act is None:
            act = [nn.PReLU(n) for n in n_hidden]
            # last activation identity to have latents centered around 0
            act.append(nn.Identity())
        self.mlp = MLP(
            self.n_feature, self.n_latent, n_hidden=n_hidden, act=act, dropout=dropout
        )

    def _conv_blocks(self, filters, sizes, dropout=0):
        convs = []
        for i in range(len(filters)):
            f_in = 1 if i == 0 else filters[i - 1]
            f = filters[i]
            s = sizes[i]
            p = s // 2
            conv = nn.Conv1d(
                in_channels=f_in,
                out_channels=f,
                kernel_size=s,
                padding=p,
            )
            norm = nn.InstanceNorm1d(f)
            act = nn.PReLU(f)
            drop = nn.Dropout(p=dropout)
            convs.append(nn.Sequential(conv, norm, act, drop))
        return tuple(convs)

    def _downsample(self, x):
        # compression
        x = x.unsqueeze(1)
        x = self.pool1(self.conv1(x))
        x = self.pool2(self.conv2(x))
        x = self.pool3(self.conv3(x))
        x = self.conv4(x)
        C = x.shape[1] // 2
        # split half channels into attention value and key
        h, a = torch.split(x, [C, C], dim=1)

        return h, a

    def forward(self, y):
        # run through CNNs
        h, a = self._downsample(y)
        # softmax attention
        a = self.softmax(a)

        # attach hook to extract backward gradient of a scalar prediction
        # for Grad-FAM (Feature Activation Map)
        if ~self.training and a.requires_grad == True:
            a.register_hook(self._attention_hook)

        # apply attention
        x = torch.sum(h * a, dim=2)

        # run attended features into MLP for final latents
        x = self.mlp(x)
        return x

    @property
    def n_parameters(self):
        return sum(p.numel() for p in self.parameters() if p.requires_grad)

    def _attention_hook(self, grad):
        self._attention_grad = grad

    @property
    def attention_grad(self):
        if hasattr(self, "_attention_grad"):
            return self._attention_grad
        else:
            return None


class SupervisedSpecFormer(nn.Module):
    def __init__(
        self,
        input_dim: int = 22,
        output_dim: int = 1,
        embed_dim: int = 48,
        num_layers: int = 3,
        num_heads: int = 3,
        model_embed_dim: int = 48,
        dropout: float = 0.1,
    ):
        """
        Supervised wrapper for SpecFormer.
        """
        super().__init__()
        # Load the model from the checkpoint
        self.backbone = SpecFormer(
            input_dim=22,
            embed_dim=embed_dim,
            num_layers=num_layers,
            num_heads=num_heads,
            max_len=800,
            dropout=dropout,
        )

        # Set up cross-attention
        self.cross_attention = CrossAttentionHead(
            embed_dim=embed_dim,
            n_head=num_heads,
            model_embed_dim=model_embed_dim,
            dropout=dropout,
        )

        # Set up MLP
        self.mlp = SpecFormerMLP(
            in_features=embed_dim,
            hidden_features=2 * embed_dim,
            dropout=dropout,
        )

        # Set up final linear
        self.linear = nn.Linear(embed_dim, output_dim)

    def forward(self, x: torch.tensor, y: torch.tensor = None):
        embedding = self.backbone(x.unsqueeze(-1))["embedding"]
        x, attentions = self.cross_attention(embedding)
        x = self.linear(x + self.mlp(x))
        return x.squeeze()<|MERGE_RESOLUTION|>--- conflicted
+++ resolved
@@ -19,11 +19,16 @@
 
 
 class SupervisedModel(L.LightningModule):
-<<<<<<< HEAD
-    def __init__(self, model_name, modality, properties, scale, lr=1e-3, save_dir=None):
-=======
-    def __init__(self, model_name, modality, properties, scale, num_epochs, lr=1e-3):
->>>>>>> 9190bf85
+    def __init__(
+        self,
+        model_name,
+        modality,
+        properties,
+        scale,
+        num_epochs,
+        lr=1e-3,
+        save_dir=None,
+    ):
         super().__init__()
         self.model_name = model_name
         self.modality = modality
