--- conflicted
+++ resolved
@@ -46,21 +46,6 @@
     def _initialize_model(self, model_name):
         if model_name == "resnet18":
             self.model = ResNet18(n_out=len(self.properties))
-<<<<<<< HEAD
-=======
-        elif model_name == "astrodino":
-            embed_dim = 1024
-            self.model = nn.Sequential(
-                ImageHead(
-                    freeze_backbone=False,
-                    save_directory=self.save_dir + "/dino/",
-                    embed_dim=embed_dim,
-                    model_weights="",
-                    config="astrodino_config.yaml",
-                ),
-                nn.Linear(embed_dim, len(self.properties)),
-            )
->>>>>>> 8d6fc15e
         elif model_name == "conv+att":
             self.model = SpectrumEncoder(n_latent=len(self.properties))
         elif model_name == "mlp":
